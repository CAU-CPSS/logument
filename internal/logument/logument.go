package logument

import (
	"encoding/json"
	"fmt"
	"sort"
	"strconv"
	"strings"
	"time"

	"github.com/CAU-CPSS/logument/internal/tson"
	"github.com/CAU-CPSS/logument/internal/tsonpatch"
	"github.com/davecgh/go-spew/spew"
)

// Note: http://tools.ietf.org/html/rfc6901#section-4 :
var (
	// rfc6901Encoder = strings.NewReplacer("~", "~0", "/", "~1")
	rfc6901Decoder = strings.NewReplacer("~1", "/", "~0", "~")
)

type tsonSnapshot = tson.Tson
type tsonPatches = tsonpatch.Patch // []jsonpatch.Operation

// Logument 구조체
type Logument struct {
	Version   []uint64                // Version 정보 관리
	Snapshots map[uint64]tsonSnapshot // 만들었던 Shanpshot 들의 map (version, snapshot)
	Patches   map[uint64]tsonPatches  // Patch 들의 map (version, patches)
	PatchPool tsonPatches             // Apply 되지 않은 patch
}

func NewLogument(initialSnapshot any, initialPatches any) *Logument {
	// Create a new Logument document with the given initial data
	var snapshot tsonSnapshot

	switch initialSnapshot := initialSnapshot.(type) {
	case string:
		err := tson.Unmarshal([]byte(initialSnapshot), &snapshot)
		if err != nil {
			panic(err)
		}
	case tsonSnapshot:
		snapshot = initialSnapshot
	default:
		panic("Invalid type for initialSnapshot. Must be string or tson.Tson.")
	}

	lgm := &Logument{
		Version:   []uint64{0},
		Snapshots: map[uint64]tsonSnapshot{0: snapshot},
		Patches:   make(map[uint64]tsonPatches),
		PatchPool: nil,
	}

	if initialPatches != nil {
		lgm.Store(initialPatches)
	}

	return lgm

}

func (lgm *Logument) isContinuous() bool {
	// Check if the versions are continuous
	// If the versions are not continuous, return false
	// Otherwise, return true
	if len(lgm.Version) == 0 && len(lgm.Version) == 1 {
		return true
	}

	sort.Slice(lgm.Version, func(i, j int) bool {
		return lgm.Version[i] < lgm.Version[j]
	})

	for idx, v := range lgm.Version {
		if idx == 0 {
			continue
		}
		if v != lgm.Version[idx-1]+1 {
			return false
		}
	}

	return true
}

func (lgm *Logument) Print() {
	fmt.Println(spew.Sdump(lgm))
}

func (lgm *Logument) getSortedVersionsFromSnapshot() []uint64 {
	versions := make([]uint64, 0, len(lgm.Snapshots))
	for version := range lgm.Snapshots {
		versions = append(versions, version)
	}
	sort.Slice(versions, func(i, j int) bool { return versions[i] < versions[j] })
	return versions
}

func (lgm *Logument) getSortedVersionsFromPatch() []uint64 {
	versions := make([]uint64, 0, len(lgm.Patches))
	for version := range lgm.Patches {
		versions = append(versions, version)
	}
	sort.Slice(versions, func(i, j int) bool { return versions[i] < versions[j] })
	return versions
}

func (lgm *Logument) applyPatch(snapshot tsonSnapshot, patches tsonPatches) tsonSnapshot {
	// Apply patches to the snapshot
	// If the snapshot is nil, return the snapshot after applying the patches
	// Otherwise, return the snapshot after applying the patches to the given snapshot
	if snapshot == nil {
		panic("Snapshot is nil.")
	}

	for _, patch := range patches {
		var err error
		snapshot, err = tsonpatch.ApplyPatch(snapshot, tsonPatches{patch})
		if err != nil {
			panic("Failed to apply the patch to the snapshot. Error: " + err.Error())
		}
	}

	return snapshot
}

func (lgm *Logument) Store(inputPatches any) {
	var patches tsonPatches

	switch inputPatches := inputPatches.(type) {
	case string:
		var err error
		patches, err = tsonpatch.Unmarshal([]byte(inputPatches))
		if err != nil {
			panic(err)
		}
	case tsonPatches:
		patches = inputPatches
	case []tsonPatches:
		var tempPatches tsonPatches
		for _, patch := range inputPatches {
			tempPatches = append(tempPatches, patch...)
		}
		patches = tempPatches
	default:
		panic("Invalid type for initialPatches. Must be Patch or []Patch.")
	}

	if lgm.PatchPool == nil {
		lgm.PatchPool = patches
	} else {
		lgm.PatchPool = append(lgm.PatchPool, patches...)
	}
}

func (lgm *Logument) findLatest(targetVersion uint64) (latestVersion uint64, latestSnapshot tsonSnapshot) {
	if !lgm.isContinuous() {
		panic("Versions are not continuous.")
	}

	if targetVersion > lgm.Version[len(lgm.Version)-1] {
		panic("Target version should be smaller than the latest version." +
			"\nTarget version: " + strconv.FormatUint(targetVersion, 10) +
			"\nLatest version: " + strconv.FormatUint(lgm.Version[len(lgm.Version)-1], 10))
	}

	versions := lgm.getSortedVersionsFromSnapshot()
	idx := sort.Search(len(versions), func(i int) bool {
		return versions[i] > targetVersion
	})
	if idx == 0 {
		panic("No version found <= targetVersion")
	}

	return versions[idx-1], lgm.Snapshots[latestVersion]

}

// Append PatchPool에 있는 patch를 PatchMap에 적용하고, version을 증가시킴
func (lgm *Logument) Append() {
	// This operation applies a new patch $P(v_n, v_{n+1})$ to an existing Logument instance at $V_n$,
	// resulting in an updated instance at $V_{n+1}$.
	if !lgm.isContinuous() {
		panic("Versions are not continuous.")
	}

	latestVersion := lgm.Version[len(lgm.Version)-1]

	if _, exist := lgm.Patches[latestVersion+1]; exist {
		panic("The patch for the next version already exists.")
	}
	lgm.Patches[latestVersion+1] = lgm.PatchPool

	lgm.Version = append(lgm.Version, latestVersion+1)
	lgm.PatchPool = nil
}

// Snapshot Snapshot 생성
func (lgm *Logument) Snapshot(vk uint64) tsonSnapshot {
	// Find the latest version before the target version
	latestVersion, latestSnapshot := lgm.findLatest(vk)
	var timedSnapshot tsonSnapshot

	if latestVersion != vk {
		// Apply patches from the latest version to the target version
		for i := latestVersion + 1; i <= vk; i++ {
			var err error
			timedSnapshot, err = tsonpatch.ApplyPatch(latestSnapshot, lgm.Patches[i])
			if err != nil {
				panic("Failed to make a snapshot with the given version. Error: " + err.Error())
			}
		}
	} else {
		timedSnapshot = latestSnapshot
	}

	if _, exists := lgm.Snapshots[vk]; !exists {
		lgm.Snapshots[vk] = timedSnapshot
	}

	jsonSnapshot, err := tson.ToJsonBytes(timedSnapshot)
	if err != nil {
		panic("Failed to convert the snapshot to JSON. Error: " + err.Error())
	}

	var unmarshaledJsonSnapshot any
	err = json.Unmarshal(jsonSnapshot, &unmarshaledJsonSnapshot)
	if err != nil {
		panic("Failed to unmarshal the snapshot. Error: " + err.Error())
	}

	var snapshot tson.Tson
	err = tson.FromJson(unmarshaledJsonSnapshot, &snapshot)
	if err != nil {
		panic("Failed to convert the snapshot to Tson. Error: " + err.Error())
	}

	return snapshot
}

func (lgm *Logument) TemporalSnapshot(tsk int64) tsonSnapshot {
	if !lgm.isContinuous() {
		panic("Versions are not continuous.")
	}

	versions := lgm.getSortedVersionsFromSnapshot()

	// Find the latest timestamp before the target timestamp
	latestVersion := lgm.Version[0]
	for _, version := range versions {
		s := lgm.Snapshots[version]
		lts := tson.GetLatestTimestamp(s)
		if lts <= tsk {
			latestVersion = version
		} else {
			break
		}
	}

	// Get the latest snapshot
	latestSnapshot := lgm.Snapshots[latestVersion]

	if latestVersion > lgm.Version[len(lgm.Version)-1] {
		if lgm.PatchPool != nil {
			lgm.Append()
		} else {
			return latestSnapshot
		}
	}

	var latestPatches tsonPatches
	for _, p := range lgm.Patches[latestVersion+1] {
		if p.Timestamp <= tsk {
			latestPatches = append(latestPatches, p)
		}
	}

	// Apply patches
	timedSnapshot, err := tsonpatch.ApplyPatch(latestSnapshot, latestPatches)
	if err != nil {
		panic("Failed to make a snapshot with the given version. Error: " + err.Error())
	}

	return timedSnapshot
}

func (lgm *Logument) Slice(vi, vj uint64) *Logument {
	// Slice the Logument to make a subset of the Logument
	// The subset should contain the snapshots and patches from vi to vj
	if !lgm.isContinuous() {
		panic("Versions are not continuous.")
	}

	if vi > vj {
		panic("Start version should be smaller than the end version." +
			"\nStart version: " + strconv.FormatUint(vi, 10) +
			"\nEnd version: " + strconv.FormatUint(vj, 10))
	}

	if vi > lgm.Version[len(lgm.Version)-1] || vj > lgm.Version[len(lgm.Version)-1] {
		panic("Start version and end version should be smaller than the latest version." +
			"\nStart version: " + strconv.FormatUint(vi, 10) +
			"\nEnd version: " + strconv.FormatUint(vj, 10) +
			"\nLatest version: " + strconv.FormatUint(lgm.Version[len(lgm.Version)-1], 10))
	}

	var SlicedVersions []uint64

	versionsFromSnapshot := lgm.getSortedVersionsFromSnapshot()
	SlicedSnapshots := make(map[uint64]tsonSnapshot)
	for _, version := range versionsFromSnapshot {
		if version >= vi && version <= vj {
			SlicedSnapshots[version] = lgm.Snapshots[version]
		}
	}

	versionsFromPatch := lgm.getSortedVersionsFromPatch()
	SlicedPatches := make(map[uint64]tsonPatches)
	for _, version := range versionsFromPatch {
		if version >= vi && version <= vj {
			// SlicedVersions always includes all versions between the start and end versions
			// because lgm.Version and lgm.PatchMap are continuous.
			// However, lgm.Snapshots may not be continuous,
			// so the following line works correctly only in this loop.
			SlicedVersions = append(SlicedVersions, version)
			SlicedPatches[version] = lgm.Patches[version]
		}
	}

	// Add the snapshot at the start version if it does not exist
	if len(SlicedSnapshots) == 0 {
		SlicedSnapshots[vi] = lgm.Snapshot(vi)
	}

	slicedLgm := &Logument{
		Version:   SlicedVersions,
		Snapshots: SlicedSnapshots,
		Patches:   SlicedPatches,
		PatchPool: nil,
	}

	return slicedLgm
}

func (lgm *Logument) TemporalSlice(tsi, tsj int64) *Logument {
	// TimeSlice the Logument to make a subset of the Logument based on the timestamp
	// The subset should contain the snapshots and patches from the start time to the end time
	if !lgm.isContinuous() {
		panic("Versions are not continuous.")
	}
	if tsi > tsj {
		panic("Start time should be smaller than the end time." +
			"\nStart time: " + strconv.FormatInt(tsi, 10) +
			"\nEnd time: " + strconv.FormatInt(tsj, 10))
	}

	var SlicedVersions []uint64

	versionsFromSnapshot := lgm.getSortedVersionsFromSnapshot()
	SlicedSnapshots := make(map[uint64]tsonSnapshot)
	for _, version := range versionsFromSnapshot {
		snapshot := lgm.Snapshots[version]
		latestTimestamp := tson.GetLatestTimestamp(snapshot)
		if latestTimestamp >= tsi && latestTimestamp <= tsj {
			SlicedSnapshots[version] = snapshot
		}
	}

	versionsFromPatch := lgm.getSortedVersionsFromPatch()
	SlicedPatches := make(map[uint64]tsonPatches)
	for _, version := range versionsFromPatch {
		patches := lgm.Patches[version]
		for _, patch := range patches {
			if patch.Timestamp >= tsi && patch.Timestamp <= tsj {
				// SlicedVersions always includes all versions between the start and end times
				// because lgm.Version and lgm.PatchMap are continuous.
				// However, lgm.Snapshots may not be continuous,
				// so the following line works correctly only in this loop.
				SlicedVersions = append(SlicedVersions, version)
				SlicedPatches[version] = append(SlicedPatches[version], patch)
			}
		}
	}

	// Add the snapshot at the start version if it does not exist
	if len(SlicedSnapshots) == 0 {
		startVersion := SlicedVersions[0]
		SlicedSnapshots[startVersion] = lgm.TemporalSnapshot(tsi)
	}

	slicedLgm := &Logument{
		Version:   SlicedVersions,
		Snapshots: SlicedSnapshots,
		Patches:   SlicedPatches,
		PatchPool: nil,
	}

	return slicedLgm
}

func (lgm *Logument) Track(vi, vj uint64) map[uint64]tsonPatches {
	// Track the Logument document to make a patch that contains all the changes
	// from the version vi to the version vj
	if !lgm.isContinuous() {
		panic("Versions are not continuous.")
	}

	if lgm.Version[len(lgm.Version)-1] < vi || lgm.Version[len(lgm.Version)-1] < vj {
		panic("Target versions should be smaller than the latest version." +
			"\nTarget version vi: " + strconv.FormatUint(vi, 10) +
			"\nTarget version vj: " + strconv.FormatUint(vj, 10) +
			"\nLatest version: " + strconv.FormatUint(lgm.Version[len(lgm.Version)-1], 10))
	}

	if vi > vj {
		panic("Target version vi should be smaller than or equal to target version vj." +
			"\nTarget version vi: " + strconv.FormatUint(vi, 10) +
			"\nTarget version vj: " + strconv.FormatUint(vj, 10))
	}

	versions := lgm.getSortedVersionsFromPatch()
	packedPatches := make(map[uint64]tsonPatches)
	for _, version := range versions {
		if vi <= version && version <= vj {
			packedPatches[version] = lgm.Patches[version]
		}
	}

	latestValues := make(map[string]any)

	paths := make([]uint64, 0, len(packedPatches))
	for path := range packedPatches {
		paths = append(paths, path)
	}
	sort.Slice(paths, func(i, j int) bool { return paths[i] < paths[j] })

	for _, path := range paths {
		patches := packedPatches[path]
		compactPatches := make(tsonPatches, 0, len(patches))
		for _, patch := range patches {
			// Compare to previous value if it exists at the same path
			if prev, exists := latestValues[patch.Path]; exists {
				// If value has changed, keep the patch and update the status
				if prev != patch.Value {
					compactPatches = append(compactPatches, patch)
					latestValues[patch.Path] = patch.Value
				}
				// Skip if value is the same
			} else {
				// Always keep the patch when it appears for the first time
				compactPatches = append(compactPatches, patch)
				latestValues[patch.Path] = patch.Value
			}
		}
		lgm.Patches[path] = compactPatches
	}

	return packedPatches
}

func (lgm *Logument) TemporalTrack(tsi, tsj int64) map[uint64]tsonPatches {
	if !lgm.isContinuous() {
		panic("Versions are not continuous.")
	}

	if tsi > tsj {
		panic("Start timestamp tsi should be smaller than or equal to end timestamp tsj." +
			"\nStart timestamp: " + strconv.FormatInt(tsi, 10) +
			"\nEnd timestamp: " + strconv.FormatInt(tsj, 10))
	}

	trackedPatches := make(map[uint64]tsonPatches)
	latestValues := make(map[string]any)

	versions := lgm.getSortedVersionsFromPatch()
	for _, version := range versions {
		ps := lgm.Patches[version]
		compactPatches := make(tsonPatches, 0, len(ps))
		for _, p := range ps {
			if p.Timestamp >= tsi && p.Timestamp <= tsj {
				// Compare to previous value if it exists at the same path
				if prev, exists := latestValues[p.Path]; exists {
					// If value has changed, keep the patch and update the status
					if prev != p.Value {
						compactPatches = append(compactPatches, p)
						latestValues[p.Path] = p.Value
					}
					// Skip if value is the same
				} else {
					// Always keep the patch when it appears for the first time
					compactPatches = append(compactPatches, p)
					latestValues[p.Path] = p.Value
				}
			}
		}
		if len(compactPatches) > 0 {
			trackedPatches[version] = compactPatches
		}
	}

	return trackedPatches
}

func (lgm *Logument) Set(vk uint64, op tsonpatch.OpType, path string, value any) {
	// Set the value at the target path in the snapshot at the target version
	if !lgm.isContinuous() {
		panic("Versions are not continuous.")
	}

	if op != tsonpatch.OpReplace && op != tsonpatch.OpAdd {
		return
	}

	if _, exists := lgm.Snapshots[vk]; !exists {
		_ = lgm.Snapshot(vk)
	}

	snapshot := lgm.Snapshots[vk]

<<<<<<< HEAD
	fmt.Println(snapshot)
=======
	fmt.Println("snapshot: ", snapshot)
>>>>>>> 1f5baf91

	patch := tsonpatch.Operation{
		Op:        op,
		Path:      path,
		Value:     value,
		Timestamp: time.Now().Unix(), //
	}

	lgm.Patches[vk] = append(lgm.Patches[vk], patch)

	if next, exists := lgm.Snapshots[vk+1]; exists {
		lgm.Snapshots[vk+1] = lgm.applyPatch(next, tsonPatches{patch})
	} else {
		lgm.Snapshots[vk+1] = lgm.applyPatch(snapshot, tsonPatches{patch})
	}
}

func (lgm *Logument) TestSet(vk uint64, op tsonpatch.OpType, path string, value any) {
	// Set the value at the target path in the snapshot at the target timestamp
	if !lgm.isContinuous() {
		panic("Versions are not continuous.")
	}

	if op != tsonpatch.OpReplace && op != tsonpatch.OpAdd {
		return
	}

	if op == tsonpatch.OpAdd {
		lgm.Set(vk, op, path, value)
	}

	if _, exists := lgm.Snapshots[vk]; !exists {
<<<<<<< HEAD
		s := lgm.Snapshot(vk)
		lgm.Snapshots[vk] = s
=======
		_ = lgm.Snapshot(vk)
>>>>>>> 1f5baf91
	}

	exist_value, err := tson.GetValue(lgm.Snapshots[vk], path)
	if err != nil {
		panic("Failed to get the value from the snapshot. Error: " + err.Error())
	}

	fmt.Print("Exist Value is", exist_value)

	if exist_value == value {
		return
	}

	lgm.Set(vk, op, path, value)

}

func (lgm *Logument) Unset(vk uint64, op tsonpatch.OpType, path string) {
	// Unset the value at the target path in the snapshot at the target version
	if !lgm.isContinuous() {
		panic("Versions are not continuous.")
	}

	if op != tsonpatch.OpRemove {
		return
	}

	if _, exists := lgm.Snapshots[vk]; !exists {
		_ = lgm.Snapshot(vk)
	}

	snapshot := lgm.Snapshots[vk]

	patch := tsonpatch.Operation{
		Op:        op,
		Path: 	   path,
		Value:     nil,
		Timestamp: time.Now().Unix(),
	}

	lgm.Patches[vk] = append(lgm.Patches[vk], patch)

	if next, exists := lgm.Snapshots[vk+1]; exists {
		lgm.Snapshots[vk+1] = lgm.applyPatch(next, tsonPatches{patch})
	} else {
		lgm.Snapshots[vk+1] = lgm.applyPatch(snapshot, tsonPatches{patch})
	}
}

func (lgm *Logument) TestUnset(vk uint64, op tsonpatch.OpType, path string) {
	// Unset the value at the target path in the snapshot at the target timestamp
	if !lgm.isContinuous() {
		panic("Versions are not continuous.")
	}

	if op != tsonpatch.OpRemove {	
		return
	}	
	
	if _, exists := lgm.Snapshots[vk]; !exists {
		_ = lgm.Snapshot(vk)
	}

	exist_value, err := tson.GetValue(lgm.Snapshots[vk], path)
	if err != nil {
		panic("Failed to get the value from the snapshot. Error: " + err.Error())
	}

	if exist_value == nil {
		return
	}

	lgm.Unset(vk, op, path)

}

func (lgm *Logument) Compact(targetPath string) {
	// Compact the Logument document
	// Remove the patches that have changed only the value without changing the TIMESTAMP ts
	if !lgm.isContinuous() {
		panic("Versions are not continuous.")
	}

	latestValues := make(map[string]any)

	versions := lgm.getSortedVersionsFromPatch()
	for _, version := range versions {
		ps := lgm.Patches[version]
		compactPatches := make(tsonPatches, 0, len(ps))
		for _, p := range ps {
			pt := rfc6901Decoder.Replace(p.Path)
			if strings.HasPrefix(pt, targetPath) {
				// Compare to previous value if it exists at the same path
				if prev, exists := latestValues[p.Path]; exists {
					// If value has changed, keep the patch and update the status
					if prev != p.Value {
						compactPatches = append(compactPatches, p)
						latestValues[p.Path] = p.Value
					}
					// Skip if value is the same
				} else {
					// Always keep the patch when it appears for the first time
					compactPatches = append(compactPatches, p)
					latestValues[p.Path] = p.Value
				}
			} else {
				// Keep patches that do not match the targetPath
				compactPatches = append(compactPatches, p)
			}
		}
		lgm.Patches[version] = compactPatches
	}
}

func (lgm *Logument) History(targetPath string) map[string]tsonPatches {
	// Get the history of the changes at the target path
	// The history should contain all the patches that have changed the value at the target path
	// The patches should be sorted by the timestamp in ascending order
	if !lgm.isContinuous() {
		panic("Versions are not continuous.")
	}

	lgm.Compact(targetPath)

	historyPatches := make(map[string]tsonPatches)
	for _, patches := range lgm.Patches {
		for _, patch := range patches {
			path := rfc6901Decoder.Replace(patch.Path)
			if strings.HasPrefix(path, targetPath) {
				historyPatches[patch.Path] = append(historyPatches[patch.Path], patch)
			}
		}
	}

	// Add the initial value to the history
	for key := range historyPatches {
		val, err := tson.GetValue(lgm.Snapshots[0], key)
		fmt.Println("key: ", key)
		fmt.Println("val: ", val)
		if err != nil {
			panic("Failed to get the value from the snapshot. Error: " + err.Error())
		}
		if val != nil {
			historyPatches[key] = append([]tsonpatch.Operation{{
				Op:        "add",
				Path:      key,
				Value:     val,
				Timestamp: 0,
			}},
				historyPatches[key]...) // Add the initial value to the beginning
		}
	}

	return historyPatches
}<|MERGE_RESOLUTION|>--- conflicted
+++ resolved
@@ -518,12 +518,8 @@
 	}
 
 	snapshot := lgm.Snapshots[vk]
-
-<<<<<<< HEAD
+	
 	fmt.Println(snapshot)
-=======
-	fmt.Println("snapshot: ", snapshot)
->>>>>>> 1f5baf91
 
 	patch := tsonpatch.Operation{
 		Op:        op,
@@ -556,12 +552,8 @@
 	}
 
 	if _, exists := lgm.Snapshots[vk]; !exists {
-<<<<<<< HEAD
 		s := lgm.Snapshot(vk)
-		lgm.Snapshots[vk] = s
-=======
-		_ = lgm.Snapshot(vk)
->>>>>>> 1f5baf91
+		lgm.Snapshots[vk] = s	
 	}
 
 	exist_value, err := tson.GetValue(lgm.Snapshots[vk], path)
