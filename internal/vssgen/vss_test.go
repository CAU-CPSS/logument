//
// vss_test.go
//
// Test cases for vss.go
//
// Author: Karu (@karu-rress)
//

package vssgen

import (
	"bytes"
	"os"
	"testing"

	"encoding/json"

	"github.com/appscode/jsonpatch"
)

const (
	file = "./vss.json"
)

var v = &VssJson{
	initialized: false,
	data: map[string]interface{}{
		"a": "A",
		"b": "B",
		"c": map[string]interface{}{
			"c1": "C1",
			"c2": "C2",
			"c3": map[string]interface{}{
				"c3_1": "C3_1",
				"c3_2": "C3_2",
			},
			"c4": []string{"C4_1", "C4_2"},
			"d":  "D",
		},
	},
}

var v_next = &VssJson{
	initialized: false,
	data: map[string]interface{}{
		"a": "A`",
		"b": "B`",
		"c": map[string]interface{}{
			"c1": "C1",
			"c2": "C2",
			"c3": map[string]interface{}{
				"c3_1": "C3_1",
				"c3_2": "C3_2",
			},
			"c4": []string{"C4_1", "C4_2"},
			"d":  "D`",
		},
	},
}

func TestNewVssJson(t *testing.T) {
	v := NewVssJson(file)

	if v == nil {
		t.Errorf("NewVssJson(%s) returned nil", file)
	}
}

func TestRemoveKeys(t *testing.T) {
	v.removeKeys("a", "c1", "c3_1")

	if _, ok := v.data.(map[string]interface{})["a"]; ok {
		t.Errorf("removeKeys failed to remove key 'a'")
	}
	if _, ok := v.data.(map[string]interface{})["c"].(map[string]interface{})["c1"]; ok {
		t.Errorf("removeKeys failed to remove key 'c1'")
	}
	if _, ok := v.data.(map[string]interface{})["c"].(map[string]interface{})["c3"].(map[string]interface{})["c3_1"]; ok {
		t.Errorf("removeKeys failed to remove key 'c3_1'")
	}
}

func TestPrint(t *testing.T) {
	stdout := os.Stdout

	r, w, _ := os.Pipe()
	os.Stdout = w

	v.Print()

	w.Close()
	os.Stdout = stdout

	var buf bytes.Buffer
	buf.ReadFrom(r)
	captured := buf.String()

	expected := `{
    "a": "A",
    "b": "B",
    "c": {
        "c1": "C1",
        "c2": "C2",
        "c3": {
            "c3_1": "C3_1",
            "c3_2": "C3_2"
        },
        "c4": [
            "C4_1",
            "C4_2"
        ],
        "d": "D"
    }
}
`

	if captured != expected {
		t.Errorf("Expected: \n%s, got \n%s", expected, captured)
	}
}

func TestPrintWithIndex(t *testing.T) {
	stdout := os.Stdout

	r, w, _ := os.Pipe()
	os.Stdout = w

	v.PrintWithIndex()

	w.Close()
	os.Stdout = stdout

	var buf bytes.Buffer
	buf.ReadFrom(r)
	captured := buf.String()

	expected := `00001: {
00002:     "a": "A",
00003:     "b": "B",
00004:     "c": {
00005:         "c1": "C1",
00006:         "c2": "C2",
00007:         "c3": {
00008:             "c3_1": "C3_1",
00009:             "c3_2": "C3_2"
00010:         },
00011:         "c4": [
00012:             "C4_1",
00013:             "C4_2"
00014:         ],
00015:         "d": "D"
00016:     }
00017: }
`

	if captured != expected {
		t.Errorf("Expected: \n%s, got \n%s", expected, captured)
	}
}

func TestLeafNodes(t *testing.T) {
	result := v.LeafNodes()

	if len(result) != 8 {
		t.Errorf("Expected 8 leaf nodes, got %d", len(result))
	}
}

func TestGenerate(t *testing.T) {
	_v := NewVssJson(file)
	v := _v.Generate(1.0, 1)
	v.Print()
}

func TestGenerateNext(t *testing.T) {
	_v := NewVssJson(file)
	v := _v.Generate(1.0, 1)

	_, patch := v.GenerateNext(0.5, 1, 2)
	patch.Print()
}

func TestSave(t *testing.T) {
	_v := NewVssJson(file)
	v1 := _v.Generate(1.0, 1)

	result, _ := v1.GenerateNext(0.5, 1, 2)
	result.Save("./test_patch.json")
}

func TestJsonPatch(t *testing.T) {
	_v, _ := json.Marshal(v.data)
	_v_next, _ := json.Marshal(v_next.data)

	result, _ := jsonpatch.CreatePatch(_v, _v_next)
	t.Logf("Patch: %v\n", result)
<<<<<<< HEAD
}

func TestGenerateVss(t *testing.T) {
	metadata := map[string]any{
		"dataset":     "internal/vssgen/vss.json",
		"cars":        100,
		"files":       300,
		"change_rate": 0.2,
		"size":        1.0,
	}
	outputDir := "../dataset"

	PrepareOutputDir(outputDir)
	SaveMetadata(metadata, outputDir)
	Generate(metadata, outputDir)

	fmt.Printf("Saved to %s! Exiting...\n", outputDir)
=======
>>>>>>> 9e6895dd
}<|MERGE_RESOLUTION|>--- conflicted
+++ resolved
@@ -194,24 +194,4 @@
 
 	result, _ := jsonpatch.CreatePatch(_v, _v_next)
 	t.Logf("Patch: %v\n", result)
-<<<<<<< HEAD
-}
-
-func TestGenerateVss(t *testing.T) {
-	metadata := map[string]any{
-		"dataset":     "internal/vssgen/vss.json",
-		"cars":        100,
-		"files":       300,
-		"change_rate": 0.2,
-		"size":        1.0,
-	}
-	outputDir := "../dataset"
-
-	PrepareOutputDir(outputDir)
-	SaveMetadata(metadata, outputDir)
-	Generate(metadata, outputDir)
-
-	fmt.Printf("Saved to %s! Exiting...\n", outputDir)
-=======
->>>>>>> 9e6895dd
 }